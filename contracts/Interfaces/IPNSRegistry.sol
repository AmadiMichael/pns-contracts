--- conflicted
+++ resolved
@@ -11,58 +11,59 @@
  * @dev All function call interfaces are defined here.
  */
 interface IPNSRegistry is IPNSGuardian {
-    function setPhoneRecord(
-        bytes32 phoneHash,
-        address resolver,
-        string memory label
-    ) external payable;
+	function setPhoneRecord(
+		bytes32 phoneHash,
+		address resolver,
+		string memory label
+	) external payable;
 
-    function linkPhoneToWallet(
-        bytes32 phoneHash,
-        address resolver,
-        string memory label
-    ) external;
+	function linkPhoneToWallet(
+		bytes32 phoneHash,
+		address resolver,
+		string memory label
+	) external;
 
-    function setOwner(bytes32 phoneHash, address owner) external;
+	function setOwner(bytes32 phoneHash, address owner) external;
 
-<<<<<<< HEAD
-    function renew(bytes32 phoneHash) external payable;
-=======
 	function getRecord(bytes32 phoneHash) external view returns (PhoneRecord memory);
 
 	function renew(bytes32 phoneHash) external payable;
->>>>>>> 5894f46d
 
-    function claimExpiredPhoneRecord(
-        bytes32 phoneHash,
-        address owner,
-        address resolver,
-        string memory label
-    ) external payable;
+	function claimExpiredPhoneRecord(
+		bytes32 phoneHash,
+		address owner,
+		address resolver,
+		string memory label
+	) external payable;
 
-    function setExpiryTime(uint256 time) external;
+	function setExpiryTime(uint256 time) external;
 
-    function isRecordVerified(bytes32 phoneHash) external view returns (bool);
+	function isRecordVerified(bytes32 phoneHash) external view returns (bool);
 
-    function getExpiryTime() external view returns (uint256);
+	function getExpiryTime() external view returns (uint256);
 
-    function getGracePeriod() external view returns (uint256);
+	function getGracePeriod() external view returns (uint256);
 
-    function setGracePeriod(uint256 time) external;
+	function setGracePeriod(uint256 time) external;
 
-    function setRegistryCost(uint256 _registryCost) external;
+	function setRegistryCost(uint256 _registryCost) external;
 
-    function setRegistryRenewCost(uint256 _renewalCost) external;
+	function setRegistryRenewCost(uint256 _renewalCost) external;
 
-    function verifyPhone(bytes32 phoneHash, bytes32 hashedMessage, bool status, bytes memory signature) external;
+	function verifyPhone(
+		bytes32 phoneHash,
+		bytes32 hashedMessage,
+		bool status,
+		bytes memory signature
+	) external;
 
-    function setGuardianAddress(address guardianAddress) external;
+	function setGuardianAddress(address guardianAddress) external;
 
-    function getRecordsMapping() external view returns (PhoneRecord [] memory);
+	function getRecordsMapping() external view returns (PhoneRecord[] memory);
 
-    function getPhoneVerificationStatus(bytes32 phoneHash) external view returns (bool);
+	function getPhoneVerificationStatus(bytes32 phoneHash) external view returns (bool);
 
-    function withdraw(address _recipient, uint256 amount) external;
+	function withdraw(address _recipient, uint256 amount) external;
 
-    function getVersion() external view returns (uint32 version);
+	function getVersion() external view returns (uint32 version);
 }